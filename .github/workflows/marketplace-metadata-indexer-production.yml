name: MKT Metadata Indexer (Production) (Mainnet) (AWS)

on:
  workflow_dispatch:
  push:
    branches:
      - main
    paths:
      - ".github/workflows/marketplace-metadata-indexer-production.yml"
      - "infrastructure/cdk-ark-metadata-marketplace/**"
      - "ark-metadata-marketplace/**"

jobs:
  discord-notification:
    runs-on: ubuntu-latest
    steps:
      - name: Checkout Repository
        uses: actions/checkout@v2

      - name: Send notification to dev-updates channel
        uses: ./.github/actions/discord-notification
        with:
          discord-webhook-url: ${{ secrets.DISCORD_WEBHOOK_URL }}
          message: "🚀 Deploying Metadata Marketplace Indexer on Production environment..."

  push-marketplace-metadata-indexer-image:
    runs-on: ubuntu-latest
    steps:
      - name: Checkout repository
        uses: actions/checkout@v2

      - name: Set up Node.js
        uses: actions/setup-node@v2
        with:
          node-version: "18"

      - name: Install pnpm
        run: |
          npm install -g pnpm
          npm install -g aws-cdk

      - name: Deploy ECR Repository
        run: |
          cd infrastructure/cdk-ark-ecr
          pnpm install
          cdk deploy ark-ecr --outputs-file ./cdk-outputs.json
        env:
          AWS_ACCESS_KEY_ID: ${{ secrets.AWS_CDK_ACCESS_KEY_ID }}
          AWS_SECRET_ACCESS_KEY: ${{ secrets.AWS_CDK_SECRET_ACCESS_KEY }}
          AWS_ACCOUNT_ID: ${{ secrets.AWS_CDK_ACCOUNT_ID }}
          AWS_REGION: ${{ secrets.AWS_REGION }}

      - name: Output ECR Repository URL
        id: set_ecr_url
        run: |
          cd infrastructure/cdk-ark-ecr
          ECR_URL=$(jq -r '."ark-ecr".ECRRepositoryURL' ./cdk-outputs.json)
          echo "ECR Repository URL: $ECR_URL"
          echo "ECR_URL=$ECR_URL" >> $GITHUB_ENV

      - name: Set up Docker Buildx
        uses: docker/setup-buildx-action@v1

      - name: Install Rust
        uses: actions-rs/toolchain@v1
        with:
          toolchain: stable
          profile: minimal
          override: true

      - name: Login to Amazon ECR
        id: login-ecr
        uses: aws-actions/amazon-ecr-login@v1
        with:
          mask-password: true
        env:
          AWS_ACCESS_KEY_ID: ${{ secrets.AWS_CDK_ACCESS_KEY_ID }}
          AWS_SECRET_ACCESS_KEY: ${{ secrets.AWS_CDK_SECRET_ACCESS_KEY }}
          AWS_ACCOUNT_ID: ${{ secrets.AWS_CDK_ACCOUNT_ID }}
          AWS_REGION: ${{ secrets.AWS_REGION }}

      - name: Build metadata indexer, tag, and push image to Amazon ECR
        run: |
          docker buildx create --use --name ecr-deploy-builder-indexer
          docker buildx build --tag $ECR_URL:metadata-marketplace-production-latest --file docker/metadata-marketplace/Dockerfile . --load
          docker push $ECR_URL:metadata-marketplace-production-latest
        env:
          ECR_URL: ${{ env.ECR_URL }}
          AWS_NFT_IMAGE_BUCKET_NAME: ${{ secrets.AWS_NFT_IMAGE_BUCKET_NAME }}
          RPC_PROVIDER: ${{ secrets.RPC_PROVIDER }}
          METADATA_IPFS_TIMEOUT_IN_SEC: ${{ secrets.METADATA_IPFS_TIMEOUT_IN_SEC }}
          METADATA_LOOP_DELAY_IN_SEC: ${{ secrets.METADATA_LOOP_DELAY_IN_SEC }}
          IPFS_GATEWAY_URI: ${{ secrets.IPFS_GATEWAY_URI }}
          AWS_ACCESS_KEY_ID: ${{ secrets.AWS_CDK_ACCESS_KEY_ID }}
          AWS_SECRET_ACCESS_KEY: ${{ secrets.AWS_CDK_SECRET_ACCESS_KEY }}
          AWS_ACCOUNT_ID: ${{ secrets.AWS_CDK_ACCOUNT_ID }}
          AWS_REGION: ${{ secrets.AWS_REGION }}

      - name: Bootstrap Metadata Indexer Marketplace
        run: |
          cd infrastructure/cdk-ark-metadata-marketplace
          pnpm cdk bootstrap -c isProductionEnvironment=true
        env:
          AWS_ACCESS_KEY_ID: ${{ secrets.AWS_CDK_ACCESS_KEY_ID }}
          AWS_SECRET_ACCESS_KEY: ${{ secrets.AWS_CDK_SECRET_ACCESS_KEY }}
          AWS_ACCOUNT_ID: ${{ secrets.AWS_CDK_ACCOUNT_ID }}
          AWS_REGION: ${{ secrets.AWS_REGION }}
          ELASTICSEARCH_URL: ${{ secrets.ELASTICSEARCH_URL }}
          ELASTICSEARCH_USERNAME: ${{ secrets.ELASTICSEARCH_USERNAME }}
          ELASTICSEARCH_PASSWORD: ${{ secrets.ELASTICSEARCH_PASSWORD }}

      - name: Deploy Metadata Indexer Marketplace
        run: |
          cd infrastructure/cdk-ark-metadata-marketplace
          pnpm cdk deploy --require-approval never -c isProductionEnvironment=true
        env:
          AWS_ACCESS_KEY_ID: ${{ secrets.AWS_CDK_ACCESS_KEY_ID }}
          AWS_SECRET_ACCESS_KEY: ${{ secrets.AWS_CDK_SECRET_ACCESS_KEY }}
          AWS_ACCOUNT_ID: ${{ secrets.AWS_CDK_ACCOUNT_ID }}
          AWS_REGION: ${{ secrets.AWS_REGION }}
          ELASTICSEARCH_URL: ${{ secrets.ELASTICSEARCH_URL }}
          ELASTICSEARCH_USERNAME: ${{ secrets.ELASTICSEARCH_USERNAME }}
          ELASTICSEARCH_PASSWORD: ${{ secrets.ELASTICSEARCH_PASSWORD }}

  deploy-marketplace-metadata-indexer:
    runs-on: ubuntu-latest
    steps:
      - name: Checkout Repository
        uses: actions/checkout@v2

      - name: Set up Node.js
        uses: actions/setup-node@v2
        with:
          node-version: "18"

      - name: Install Rust
        uses: actions-rs/toolchain@v1
        with:
          toolchain: stable
          profile: minimal
          override: true

      - name: Cache Cargo registry
        uses: actions/cache@v2
        with:
          path: |
            ~/.cargo/registry
            ~/.cargo/git
          key: ${{ runner.os }}-cargo-${{ hashFiles('**/Cargo.lock') }}
          restore-keys: |
            ${{ runner.os }}-cargo-

      - name: Cache Cargo Dependencies
        uses: Swatinem/rust-cache@v2

      - name: Cache Cargo target dir
        uses: actions/cache@v2
        with:
          path: target
          key: ${{ runner.os }}-target-${{ hashFiles('**/Cargo.lock') }}
          restore-keys: |
            ${{ runner.os }}-target-

      - name: Build ark-metadata-marketplace
        run: cargo build --release -p ark-metadata-marketplace

      - name: Setup SSH
        uses: webfactory/ssh-agent@v0.9.0
        with:
          ssh-private-key: ${{ secrets.STARKNET_NODE_MAINNET_SSH_KEY }}

      - name: Apply Marketplace SQL Migrations
        uses: ./.github/actions/marketplace-sql-migrations
        with:
          discord-webhook-url: ${{ secrets.DISCORD_WEBHOOK_URL }}
          database-url: ${{ secrets.DATABASE_URL }}

      - name: Ensure deployment directory exists
        run: ssh -o StrictHostKeyChecking=no github@${{ vars.STARKNET_NODE_MAINNET_SERVER_IP }} "mkdir -p /opt/marketplace-metadata-indexer"

      - name: Stop the service
        continue-on-error: true
        run: ssh -o StrictHostKeyChecking=no github@${{ vars.STARKNET_NODE_MAINNET_SERVER_IP }} "sudo systemctl stop marketplace-metadata-indexer.service"

      - name: Upload binary to Scaleway server
<<<<<<< HEAD
        run: scp -o StrictHostKeyChecking=no target/release-lto/ark-metadata-marketplace github@${{ vars.STARKNET_NODE_MAINNET_SERVER_IP }}:/opt/marketplace-metadata-indexer/
=======
        run: scp -o StrictHostKeyChecking=no target/release/ark-metadata-marketplace github@${{ vars.STARKNET_NODE_MAINNET_SERVER_IP }}:/opt/marketplace-metadata-indexer/
>>>>>>> 02a3b16b

      - name: Restart the service
        run: ssh -o StrictHostKeyChecking=no github@${{ vars.STARKNET_NODE_MAINNET_SERVER_IP }} "sudo systemctl start marketplace-metadata-indexer.service"<|MERGE_RESOLUTION|>--- conflicted
+++ resolved
@@ -183,11 +183,7 @@
         run: ssh -o StrictHostKeyChecking=no github@${{ vars.STARKNET_NODE_MAINNET_SERVER_IP }} "sudo systemctl stop marketplace-metadata-indexer.service"
 
       - name: Upload binary to Scaleway server
-<<<<<<< HEAD
-        run: scp -o StrictHostKeyChecking=no target/release-lto/ark-metadata-marketplace github@${{ vars.STARKNET_NODE_MAINNET_SERVER_IP }}:/opt/marketplace-metadata-indexer/
-=======
         run: scp -o StrictHostKeyChecking=no target/release/ark-metadata-marketplace github@${{ vars.STARKNET_NODE_MAINNET_SERVER_IP }}:/opt/marketplace-metadata-indexer/
->>>>>>> 02a3b16b
 
       - name: Restart the service
         run: ssh -o StrictHostKeyChecking=no github@${{ vars.STARKNET_NODE_MAINNET_SERVER_IP }} "sudo systemctl start marketplace-metadata-indexer.service"