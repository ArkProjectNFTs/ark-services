--- conflicted
+++ resolved
@@ -35,13 +35,7 @@
 anyhow = "1.0"
 ark-dynamodb = { path = "ark-dynamodb" }
 ark-sqlx = { path = "ark-sqlx" }
-<<<<<<< HEAD
-# arkproject = { git = "https://github.com/ArkProjectNFTs/ark-project", tag = "v0.20.1" }
-arkproject = { path = "../ark-project" }
-=======
-arkproject = { git = "https://github.com/ArkProjectNFTs/ark-project", tag = "v0.21.1" }
-# arkproject = { path = "../ark-project" }
->>>>>>> 0bc2f048
+arkproject = { git = "https://github.com/ArkProjectNFTs/ark-project", tag = "v0.24.0" }
 async-trait = "0.1.73"
 lambda-http-common = { path = "ark-lambdas/apigw/lambda-http-common" }
 tokio = { version = "1", features = ["full"] }
