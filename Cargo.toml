--- conflicted
+++ resolved
@@ -31,12 +31,8 @@
 [workspace.dependencies]
 anyhow = "1.0"
 ark-dynamodb = { path = "ark-dynamodb" }
-<<<<<<< HEAD
 ark-sqlx = { path = "ark-sqlx" }
-arkproject = { git = "https://github.com/ArkProjectNFTs/ark-project", tag = "v0.7.2" }
-=======
 arkproject = { git = "https://github.com/ArkProjectNFTs/ark-project", tag = "v0.12.1" }
->>>>>>> 828f4bda
 # arkproject = { path = "../ark-project" }
 async-trait = "0.1.73"
 lambda-http-common = { path = "ark-lambdas/apigw/lambda-http-common" }
